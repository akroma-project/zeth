#ifndef __ZETH_JOINSPLIT_CIRCUIT_TCC__
#define __ZETH_JOINSPLIT_CIRCUIT_TCC__

#include <src/types/merkle_tree_field.hpp>

#include <boost/static_assert.hpp>

#include "libsnark_helpers/libsnark_helpers.hpp"
#include "circuits/sha256/sha256_ethereum.hpp"
#include "circuits/notes/note.hpp" // Contains the circuits for the notes

#include "types/joinsplit.hpp"

#include "zeth.h" // Contains the definitions of the constants we use

using namespace libzeth;

template<typename FieldT, typename HashT, typename HashTreeT, size_t NumInputs, size_t NumOutputs>
class joinsplit_gadget : libsnark::gadget<FieldT> {
    private:
        /*
         * Multipacking gadgets for the inputs (nullifierS, commitmentS, val_pub_in, val_pub_out) (the root is a field element)
         * `NumInputs + NumOutputs` because we pack the nullifiers (Inputs of JS = NumInputs), the commitments (Output of JS = NumOutputs)
         * AND the v_pub_out taken out of the mix (+1) AND the public value v_pub_in that is put into the mix (+1)
         * AND the signature hash h_sig (+1) AND the malleability tags h_iS (+ NumInputs)
        **/
        std::array<libsnark::pb_variable_array<FieldT>, NumInputs + NumOutputs + 1 + 1 + 1 + NumInputs> packed_inputs;
        std::array<libsnark::pb_variable_array<FieldT>, NumInputs + NumOutputs + 1 + 1 + 1 + NumInputs> unpacked_inputs;

        /* We use an array of multipackers here instead of a single packer that packs everything.
         * This leads to more public inputs (and thus affects a little bit the verification time)
         * but this makes easier to retrieve the root and each nullifiers from the public inputs
        **/
        std::array<std::shared_ptr<libsnark::multipacking_gadget<FieldT>>, NumInputs + NumOutputs + 1 + 1 + 1 + NumInputs> packers;

        // TODO: Remove ZERO and pass it in the constructor
        libsnark::pb_variable<FieldT> ZERO;

        // ---- Primary inputs (public) ---- //
        std::shared_ptr<libsnark::pb_variable<FieldT> > merkle_root; // Merkle root
        std::array<std::shared_ptr<libsnark::digest_variable<FieldT> >, NumInputs> input_nullifiers; // List of nullifiers of the notes to spend
        std::array<std::shared_ptr<libsnark::digest_variable<FieldT> >, NumOutputs> output_commitments; // List of commitments generated for the new notes
        libsnark::pb_variable_array<FieldT> zk_vpub_in; // Public value that is put into the mix
        libsnark::pb_variable_array<FieldT> zk_vpub_out; // Value that is taken out of the mix
        std::shared_ptr<libsnark::digest_variable<FieldT> > h_sig;    // sighash h Sig := hSigCRH(randomSeed, {nf_old} , joinSplitPubKey ) (p.53 ZCash proto. spec.)
        std::array<std::shared_ptr<libsnark::digest_variable<FieldT> >, NumInputs> h_is; // List of malleability tags

        // ---- Auxiliary inputs (private) ---- //
        libsnark::pb_variable_array<FieldT> zk_total_uint64; // Total amount transfered in the transaction
        std::array<std::shared_ptr<input_note_gadget<FieldT, HashT, HashTreeT> >, NumInputs> input_notes; // Input note gadgets
        std::array<std::shared_ptr<output_note_gadget<FieldT, HashT> >, NumOutputs> output_notes; // Output note gadgets
        std::array<std::shared_ptr<PRF_pk_gadget<FieldT, HashT>>, NumInputs> h_is_gadgets; // Input note gadgets
        std::array<std::shared_ptr<PRF_rho_gadget<FieldT, HashT> >, NumOutputs> rho_is_gadgets; // Output note gadgets
        std::shared_ptr<libsnark::digest_variable<FieldT> > phi; // random seed for uniqueness of the new rho
        std::array<std::shared_ptr<libsnark::digest_variable<FieldT> >, NumInputs> a_sks; // List of all spending keys
        std::array<std::shared_ptr<libsnark::digest_variable<FieldT> >, NumOutputs> rho_is; // List of all output rhos

    public:
        // Make sure that we do not exceed the number of inputs/outputs
        // specified in zeth's configuration file (see: zeth.h file)
        BOOST_STATIC_ASSERT(NumInputs <= ZETH_NUM_JS_INPUTS);
        BOOST_STATIC_ASSERT(NumOutputs <= ZETH_NUM_JS_OUTPUTS);

        // Primary inputs are packed to be added to the extended proof and given to the verifier on-chain
        joinsplit_gadget(libsnark::protoboard<FieldT> &pb,
                         const std::string &annotation_prefix = "joinsplit_gadget"
        ) : libsnark::gadget<FieldT>(pb, annotation_prefix) {
            // Block dedicated to generate the verifier inputs
            {
                // The verification inputs are, except for the root, all bit-strings of various
                // lengths (256-bit digests and 64-bit integers) and so we
                // pack them into as few field elements as possible. (The
                // more verification inputs you have, the more expensive
                // verification is.)

                // ------------------------- ALLOCATION OF PRIMARY INPUTS ------------------------- //
                /*
                 * We make sure to have the primary inputs ordered as follow:
                 * [Root, NullifierS, CommitmentS, value_pub_in, value_pub_out]
                 * ie, below is the index mapping of the primary input elements on the protoboard:
                 * - Index of the "Root" field elements: {0}
                 * - Index of the "NullifierS" field elements: [1, NumInputs + 1[
                 * - Index of the "CommitmentS" field elements: [NumInputs + 1, NumOutputs + NumInputs + 1[
                 * - Index of the "v_pub_in" field element: {NumOutputs + NumInputs + 1}
                 * - Index of the "v_pub_out" field element: {NumOutputs + NumInputs + 1 + 1}
                 * - Index of the "h_sig" field element: {NumOutputs + NumInputs + 1 + 1 + 1}
                 * - Index of the "h_iS" field elements: [NumOutputs + NumInputs + 1 + 1 + 1 + 1,  NumOutputs + NumInputs + 1 + 1 + 1 + 1 + NumInputs[
                **/
                // We first allocate the root
                merkle_root.reset(new libsnark::pb_variable<FieldT>);
                merkle_root->allocate(pb, FMT(this->annotation_prefix, " merkle_root"));

                // We allocate 2 field elements to pack each inputs nullifiers and each output commitments
                for (size_t i = 0 ; i < NumInputs ; i++) {
                    packed_inputs[i].allocate(
                        pb, 1 + 1, FMT(this->annotation_prefix, " in_nullifier"));
                }
                for (size_t i = NumInputs ; i < NumInputs + NumOutputs ; i++) {
                    packed_inputs[i].allocate(
                        pb, 1 + 1, FMT(this->annotation_prefix, " out_commitment"));
                }

                // We allocate 1 field element to pack the value (v_pub_in)
                packed_inputs[NumInputs + NumOutputs].allocate(pb, 1, FMT(this->annotation_prefix, " v_pub_in"));

                // We allocate 1 field element to pack the value (v_pub_out)
                packed_inputs[NumInputs + NumOutputs + 1 ].allocate(pb, 1);

                // We allocate 2 field elements to pack the value of h_sig
                packed_inputs[NumInputs + NumOutputs + 1 + 1 ].allocate(pb, 1 + 1);

                // We allocate 2 field elements to pack each malleability tags h_iS
                for (size_t i = NumInputs + NumOutputs + 1 + 1 + 1 ; i < NumInputs + NumOutputs + 1 + 1 + 1 + NumInputs; i++) {
                    packed_inputs[i].allocate(pb, 1 + 1);
                }

<<<<<<< HEAD
                /*
                 * The inputs are: [Root, NullifierS, CommitmentS, value_pub_in, value_pub_out]
                 * The root is represented on a single field element
                 * H_sig, as well as each nullifier, commitment and h_i are in {0,1}^256 and thus take 2 field elements to be represented,
                 * while value_pub_in, and value_pub_out are in {0,1}^64, and thus take a single field element to be represented
                 */
                const size_t nb_packed_inputs = (2 * (NumInputs + NumOutputs)) + 1 + 1 + (2 * (1 + NumInputs));
=======
                // The inputs are: [Root, NullifierS, CommitmentS, value_pub_in, value_pub_out]
                // The root is represented on a single field element
                // Each nullifier, and each commitment are in {0,1}^256 and thus take 2 field elements to be represented,
                // while value_pub_in, and value_pub_out are in {0,1}^64, and thus take a single field element to be represented
                const size_t nb_packed_inputs = (2 * (NumInputs + NumOutputs)) + 1 + 1;
>>>>>>> 8d218df4
                const size_t nb_inputs = 1 + nb_packed_inputs;
                pb.set_input_sizes(nb_inputs);
                // ------------------------------------------------------------------------------ //

                // Initialize the digest_variables
                phi.reset(new libsnark::digest_variable<FieldT>(pb, 256, FMT(this->annotation_prefix, " phi")));
                h_sig.reset(new libsnark::digest_variable<FieldT>(pb, 256, FMT(this->annotation_prefix, " h_sig")));
                for (size_t i = 0; i < NumInputs; i++) {
                    input_nullifiers[i].reset(new libsnark::digest_variable<FieldT>(pb, HashT::get_digest_len(), FMT(this->annotation_prefix, " input_nullifiers[%zu]", i)));
                    a_sks[i].reset(new libsnark::digest_variable<FieldT>(pb, 256, FMT(this->annotation_prefix, " a_sk_%zu", i)));
                    h_is[i].reset(new libsnark::digest_variable<FieldT>(pb, 256, FMT(this->annotation_prefix, " h_i_%zu", i)));
                }
                for (size_t i = 0; i < NumOutputs; i++) {
                    rho_is[i].reset(new libsnark::digest_variable<FieldT>(pb, 256, FMT(this->annotation_prefix, " rho_i_%zu", i)));
                    output_commitments[i].reset(new libsnark::digest_variable<FieldT>(pb, HashT::get_digest_len(), FMT(this->annotation_prefix, " output_commitments[%zu]", i)));
                }

                // Initialize the unpacked input corresponding to the input NullifierS
                for (size_t i = 0; i < NumInputs; i++) {
                    unpacked_inputs[i].insert(
                        unpacked_inputs[i].end(),
                        input_nullifiers[i]->bits.begin(),
                        input_nullifiers[i]->bits.end()
                    );
                }

                // Initialize the unpacked input corresponding to the output CommitmentS
                for (size_t i = NumInputs , j = 0; i < NumOutputs + NumInputs  && j < NumOutputs; i++, j++) {
                    unpacked_inputs[i].insert(
                        unpacked_inputs[i].end(),
                        output_commitments[j]->bits.begin(),
                        output_commitments[j]->bits.end()
                    );
                }

                // Allocate the zk_vpub_in
                zk_vpub_in.allocate(pb, 64, FMT(this->annotation_prefix, " zk_vpub_in"));
                // Initialize the unpacked input corresponding to the vpub_in (public value added to the mix)
                unpacked_inputs[NumOutputs + NumInputs ].insert(
                    unpacked_inputs[NumOutputs + NumInputs ].end(),
                    zk_vpub_in.begin(),
                    zk_vpub_in.end()
                );

                // Allocate the zk_vpub_out
                zk_vpub_out.allocate(pb, 64, FMT(this->annotation_prefix, " zk_vpub_out"));
                // Initialize the unpacked input corresponding to the vpub_out (public value taken out of the mix)
                unpacked_inputs[NumOutputs + NumInputs + 1 ].insert(
                    unpacked_inputs[NumOutputs + NumInputs + 1].end(),
                    zk_vpub_out.begin(),
                    zk_vpub_out.end()
                );

                // Initialize the unpacked input corresponding to the h_sig
                unpacked_inputs[NumOutputs + NumInputs + 1 + 1].insert(
                    unpacked_inputs[NumOutputs + NumInputs + 1 + 1].end(),
                    h_sig->bits.begin(),
                    h_sig->bits.end()
                );

                // Initialize the unpacked input corresponding to the h_is
                for (size_t i = NumOutputs + NumInputs + 1 + 1 + 1, j = 0; i < NumOutputs + NumInputs + 1 + 1 + 1 + NumInputs && j < NumInputs; i++, j++) {
                    unpacked_inputs[i].insert(
                        unpacked_inputs[i].end(),
                        h_is[j]->bits.begin(),
                        h_is[j]->bits.end()
                    );
                }

                /* [SANITY CHECK]
                 * The root is a FieldT, hence is not packed
                 * The size of the packed inputs should be NumInputs + NumOutputs + 1 + 1
                 * since we are packing all the inputs nullifiers + all the output commitments
                 * + the two public values v_pub_in and v_pub_out + the h_sig + the h_iS.
                 */
                assert(packed_inputs.size() == NumInputs + NumOutputs + 1 + 1);
                assert(nb_packed_inputs == [this]() {
                    size_t sum = 0;
                    for (const auto &i : packed_inputs) {
                         sum = sum + i.size(); 
                    }
                    return sum;
                }());

                // [SANITY CHECK] Total size of unpacked inputs
                size_t total_size_unpacked_inputs = 0;
                for(size_t i = 0; i < NumOutputs + NumInputs ; i++) {
                    total_size_unpacked_inputs += unpacked_inputs[i].size();
                }
                total_size_unpacked_inputs += unpacked_inputs[NumOutputs + NumInputs].size(); // for the v_pub_in
                total_size_unpacked_inputs += unpacked_inputs[NumOutputs + NumInputs + 1].size(); // for the v_pub_out
<<<<<<< HEAD
                total_size_unpacked_inputs += unpacked_inputs[NumOutputs + NumInputs + 1 + 1].size(); // for the h_sig
                for(size_t i = NumOutputs + NumInputs + 1 + 1 + 1; i < NumOutputs + NumInputs + 1 + 1 + 1 + NumInputs; i++) {
                    total_size_unpacked_inputs += unpacked_inputs[i].size();
                }
=======
>>>>>>> 8d218df4
                assert(total_size_unpacked_inputs == get_unpacked_inputs_bit_size());

                // These gadgets will ensure that all of the inputs we provide are
                // boolean constrained, and and correctly packed into field elements
                // We basically build the public inputs here
                //
                // 1. Pack the nullifiers
                for (size_t i = 0; i < NumInputs  ; i++) {
                    packers[i].reset(new libsnark::multipacking_gadget<FieldT>(
                        pb,
                        unpacked_inputs[i],
                        packed_inputs[i],
                        FieldT::capacity(),
                        FMT(this->annotation_prefix, " packer_nullifiers[%zu]", i)
                    ));
                }

                // 2. Pack the output commitments
                for (size_t i = NumInputs ; i < NumOutputs + NumInputs ; i++) {
                    packers[i].reset(new libsnark::multipacking_gadget<FieldT>(
                        pb,
                        unpacked_inputs[i],
                        packed_inputs[i],
                        FieldT::capacity(),
                        FMT(this->annotation_prefix, " packer_output_commitments[%zu]", i)
                    ));
                }

                // 3. Pack the vpub_in
                packers[NumInputs + NumOutputs ].reset(new libsnark::multipacking_gadget<FieldT>(
                    pb,
                    unpacked_inputs[NumInputs + NumOutputs ],
                    packed_inputs[NumInputs + NumOutputs ],
                    FieldT::capacity(),
                    FMT(this->annotation_prefix, " packer_value_pub_in")
                ));

                // 4. Pack the vpub_out
                packers[NumInputs + NumOutputs + 1].reset(new libsnark::multipacking_gadget<FieldT>(
                    pb,
                    unpacked_inputs[NumInputs + NumOutputs + 1 ],
                    packed_inputs[NumInputs + NumOutputs + 1 ],
                    FieldT::capacity(),
                    FMT(this->annotation_prefix, " packer_value_pub_out")
                ));

                // 6. Pack the h_sig
                packers[NumInputs + NumOutputs + 1 + 1 ].reset(new libsnark::multipacking_gadget<FieldT>(
                    pb,
                    unpacked_inputs[NumInputs + NumOutputs + 1 + 1 ],
                    packed_inputs[NumInputs + NumOutputs + 1 + 1 ],
                    FieldT::capacity(),
                    FMT(this->annotation_prefix, " packer_h_sig")
                ));

                // 7. Pack the h_iS
                for (size_t i = NumInputs + NumOutputs + 1 + 1 + 1; i < NumInputs + NumOutputs + 1 + 1 + 1 + NumInputs ; i++) {
                    packers[i].reset(new libsnark::multipacking_gadget<FieldT>(
                        pb,
                        unpacked_inputs[i],
                        packed_inputs[i],
                        FieldT::capacity(),
                        FMT(this->annotation_prefix, " packer_h_i_%zu", i)
                    ));
                }

            } // End of the block dedicated to generate the verifier inputs

            ZERO.allocate(pb, FMT(this->annotation_prefix, " ZERO"));
            zk_total_uint64.allocate(pb, 64, FMT(this->annotation_prefix, " zk_total"));

            // Input note gadgets for commitments, nullifiers, and spend authority as well as PRF gadgets for the h_iS
            for (size_t i = 0; i < NumInputs; i++) {
                input_notes[i].reset(new input_note_gadget<FieldT, HashT, HashTreeT>(
                    pb,
                    ZERO,
                    a_sks[i],
                    input_nullifiers[i],
                    *merkle_root
                ));

                h_is_gadgets[i].reset(new PRF_pk_gadget<FieldT, HashT>(
                    pb,
                    ZERO,
                    a_sks[i]->bits,
                    h_sig->bits,
                    i,
                    h_is[i]
                ));
            }

            // Ouput note gadgets for commitmnets as well as PRF gadgets for the rho_is
            for (size_t i = 0; i < NumOutputs; i++) {
                rho_is_gadgets[i].reset(new PRF_rho_gadget<FieldT, HashT>(
                    pb,
                    ZERO,
                    phi->bits,
                    h_sig->bits,
                    i,
                    rho_is[i]
                ));

                output_notes[i].reset(new output_note_gadget<FieldT, HashT>(
                    pb,
                    ZERO,
                    rho_is[i],
                    output_commitments[i]
                ));
            }
        }

        void generate_r1cs_constraints() {
            // The `true` passed to `generate_r1cs_constraints` ensures that all inputs are boolean strings
            for(size_t i = 0; i < packers.size(); i++) {
                packers[i]->generate_r1cs_constraints(true);
            }

            // Constrain the not-packed digest variables, ensure there are 256 bit long boolean arrays
            phi->generate_r1cs_constraints();
            for (size_t i = 0; i < NumInputs; i++) {
                a_sks[i]->generate_r1cs_constraints();
            }

            // Constrain `ZERO`: Make sure that the ZERO variable is the zero of the field
            libsnark::generate_r1cs_equals_const_constraint<FieldT>(this->pb, ZERO, FieldT::zero(), FMT(this->annotation_prefix, " ZERO"));

            // Constrain the JoinSplit inputs and the h_iS
            for (size_t i = 0; i < NumInputs; i++) {
                input_notes[i]->generate_r1cs_constraints();
                h_is_gadgets[i]->generate_r1cs_constraints();
            }

            // Constrain the JoinSplit outputs and the output rho_iS
            for (size_t i = 0; i < NumOutputs; i++) {
                rho_is_gadgets[i]->generate_r1cs_constraints();
                output_notes[i]->generate_r1cs_constraints();
            }

            // Generate the constraints to ensure that the condition of the joinsplit holds (ie: LHS = RHS)
            {
                // Compute the LHS
                libsnark::linear_combination<FieldT> left_side = packed_addition(zk_vpub_in);
                for (size_t i = 0; i < NumInputs; i++) {
                    left_side = left_side + packed_addition(input_notes[i]->value);
                }

                // Compute the RHS
                libsnark::linear_combination<FieldT> right_side = packed_addition(zk_vpub_out);
                for (size_t i = 0; i < NumOutputs; i++) {
                    right_side = right_side + packed_addition(output_notes[i]->value);
                }

                // Ensure that both sides are equal (ie: 1 * left_side = right_side)
                this->pb.add_r1cs_constraint(libsnark::r1cs_constraint<FieldT>(
                        1,
                        left_side,
                        right_side
                    ),
                    FMT(this->annotation_prefix, " lhs_rhs_equality_constraint")
                );

                // See: https://github.com/zcash/zcash/issues/854
                // Ensure that `left_side` is a 64-bit integer
                for (size_t i = 0; i < 64; i++) {
                    libsnark::generate_boolean_r1cs_constraint<FieldT>(
                        this->pb,
                        zk_total_uint64[i],
                        FMT(this->annotation_prefix, " zk_total_uint64[%zu]", i)
                    );
                }

                this->pb.add_r1cs_constraint(libsnark::r1cs_constraint<FieldT>(
                        1,
                        left_side,
                        packed_addition(zk_total_uint64)
                    ),
                    FMT(this->annotation_prefix, " lhs_equal_zk_total_constraint")
                );
            }
        }

        void generate_r1cs_witness(
            const FieldT& rt,
            const std::array<JSInput<FieldT>, NumInputs>& inputs,
            const std::array<ZethNote, NumOutputs>& outputs,
            bits64 vpub_in,
            bits64 vpub_out,
            const bits256 h_sig_in,
            const bits256 phi_in
        ) {
            // Witness `zero`
            this->pb.val(ZERO) = FieldT::zero();

            // Witness the merkle root
            this->pb.val(*merkle_root) = rt;

            // Witness public values
            //
            // Witness LHS public value
            zk_vpub_in.fill_with_bits(
                this->pb,
                get_vector_from_bits64(vpub_in)
            );

            // Witness RHS public value
            zk_vpub_out.fill_with_bits(
                this->pb,
                get_vector_from_bits64(vpub_out)
            );

            // Witness h_sig
            h_sig->generate_r1cs_witness(libff::bit_vector(get_vector_from_bits256(h_sig_in)));

            // Witness the h_iS, a_sk and rho_iS
            for (size_t i = 0; i < NumInputs; i++) {
                a_sks[i]->generate_r1cs_witness(libff::bit_vector(get_vector_from_bits256(inputs[i].spending_key_a_sk)));
            }

            // Witness phi
            phi->generate_r1cs_witness(libff::bit_vector(get_vector_from_bits256(phi_in)));
            
            {
                // Witness total_uint64 bits
                // We add binary numbers here
                // see: https://stackoverflow.com/questions/13282825/adding-binary-numbers-in-c
                bits64 left_side_acc = vpub_in;
                for (size_t i = 0; i < NumInputs; i++) {
                    left_side_acc = binaryAddition<64>(left_side_acc, inputs[i].note.value());
                }

                zk_total_uint64.fill_with_bits(
                    this->pb,
                    get_vector_from_bits64(left_side_acc)
                );
            }

            // Witness the JoinSplit inputs and the h_is
            for (size_t i = 0; i < NumInputs; i++) {
                std::vector<FieldT> merkle_path = inputs[i].witness_merkle_path;
                libff::bit_vector address_bits = get_vector_from_bitsAddr(inputs[i].address_bits);
                input_notes[i]->generate_r1cs_witness(
                    merkle_path,
                    address_bits,
                    inputs[i].note
                );

                h_is_gadgets[i]->generate_r1cs_witness();
            }

            // Witness the JoinSplit outputs
            for (size_t i = 0; i < NumOutputs; i++) {
                rho_is_gadgets[i]->generate_r1cs_witness();
                output_notes[i]->generate_r1cs_witness(outputs[i]);
            }

            // This happens last, because only by now are all the
            // verifier inputs resolved.
            for(size_t i = 0; i < packers.size(); i++) {
                packers[i]->generate_r1cs_witness_from_bits();
            }

        }

<<<<<<< HEAD
        // Computes the binary size of the primary inputs
=======
        // Computes the total bit-length of the primary inputs
>>>>>>> 8d218df4
        static size_t get_inputs_bit_size() {
            size_t acc = 0;

            // Bit-length of the Merkle Root
            acc += FieldT::capacity();

            // Bit-length of the NullifierS
            for (size_t i = 0; i < NumInputs; i++) {
                acc += 256;
            }

            // Bit-length of the CommitmentS
            for (size_t i = 0; i < NumOutputs; i++) {
                acc += 256;
            }

            // Bit-length of vpub_in
            acc += 64;

            // Bit-length of vpub_out
            acc += 64;

            return acc;
        }

<<<<<<< HEAD

=======
>>>>>>> 8d218df4
        // Compute the total bit-length of the unpacked primary inputs
        static size_t get_unpacked_inputs_bit_size() {
          // The Merkle root is not in the `unpacked_inputs` so we subtract its
          // bit-length to get the total bit-length of the primary inputs in `unpacked_inputs`
          return get_inputs_bit_size() - FieldT::capacity();
        }

        // Computes the number of field elements in the primary inputs
        static size_t verifying_field_element_size() {
            return div_ceil(get_inputs_bit_size(), FieldT::capacity());
        }
};

#endif // __ZETH_JOINSPLIT_CIRCUIT_TCC__<|MERGE_RESOLUTION|>--- conflicted
+++ resolved
@@ -114,7 +114,6 @@
                     packed_inputs[i].allocate(pb, 1 + 1);
                 }
 
-<<<<<<< HEAD
                 /*
                  * The inputs are: [Root, NullifierS, CommitmentS, value_pub_in, value_pub_out]
                  * The root is represented on a single field element
@@ -122,13 +121,6 @@
                  * while value_pub_in, and value_pub_out are in {0,1}^64, and thus take a single field element to be represented
                  */
                 const size_t nb_packed_inputs = (2 * (NumInputs + NumOutputs)) + 1 + 1 + (2 * (1 + NumInputs));
-=======
-                // The inputs are: [Root, NullifierS, CommitmentS, value_pub_in, value_pub_out]
-                // The root is represented on a single field element
-                // Each nullifier, and each commitment are in {0,1}^256 and thus take 2 field elements to be represented,
-                // while value_pub_in, and value_pub_out are in {0,1}^64, and thus take a single field element to be represented
-                const size_t nb_packed_inputs = (2 * (NumInputs + NumOutputs)) + 1 + 1;
->>>>>>> 8d218df4
                 const size_t nb_inputs = 1 + nb_packed_inputs;
                 pb.set_input_sizes(nb_inputs);
                 // ------------------------------------------------------------------------------ //
@@ -220,13 +212,10 @@
                 }
                 total_size_unpacked_inputs += unpacked_inputs[NumOutputs + NumInputs].size(); // for the v_pub_in
                 total_size_unpacked_inputs += unpacked_inputs[NumOutputs + NumInputs + 1].size(); // for the v_pub_out
-<<<<<<< HEAD
                 total_size_unpacked_inputs += unpacked_inputs[NumOutputs + NumInputs + 1 + 1].size(); // for the h_sig
                 for(size_t i = NumOutputs + NumInputs + 1 + 1 + 1; i < NumOutputs + NumInputs + 1 + 1 + 1 + NumInputs; i++) {
                     total_size_unpacked_inputs += unpacked_inputs[i].size();
                 }
-=======
->>>>>>> 8d218df4
                 assert(total_size_unpacked_inputs == get_unpacked_inputs_bit_size());
 
                 // These gadgets will ensure that all of the inputs we provide are
@@ -490,11 +479,7 @@
 
         }
 
-<<<<<<< HEAD
-        // Computes the binary size of the primary inputs
-=======
         // Computes the total bit-length of the primary inputs
->>>>>>> 8d218df4
         static size_t get_inputs_bit_size() {
             size_t acc = 0;
 
@@ -520,10 +505,6 @@
             return acc;
         }
 
-<<<<<<< HEAD
-
-=======
->>>>>>> 8d218df4
         // Compute the total bit-length of the unpacked primary inputs
         static size_t get_unpacked_inputs_bit_size() {
           // The Merkle root is not in the `unpacked_inputs` so we subtract its
