--- conflicted
+++ resolved
@@ -166,13 +166,8 @@
     bits256 cm_bits256 = get_bits256_from_vector(hexadecimal_digest_to_binary_vector("626876b3e2747325f469df067b1f86c8474ffe85e97f56f273c5798dcfccd925"));
     libff::leave_block("Initialize the output coins' data (a_pk, cm, rho)", true);
 
-<<<<<<< HEAD
-    libff::enter_block("[BEGIN] Data conversion to generate a witness of the note gadget", true);
-=======
     libff::enter_block(
         "Data conversion to generate a witness of the note gadget", true);
->>>>>>> 9f74afa0
-
     std::shared_ptr<libsnark::digest_variable<FieldT> > rho_digest;
     rho_digest.reset(new libsnark::digest_variable<FieldT>(pb, HashT::get_digest_len(), "rho_digest"));
     rho_digest->generate_r1cs_constraints();
